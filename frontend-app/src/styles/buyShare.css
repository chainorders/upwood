--- conflicted
+++ resolved
@@ -15,7 +15,6 @@
 	border-radius: 20px;
 	padding: 20px;
 
-<<<<<<< HEAD
 	/* Centering */
 	position: fixed;
 	top: 50%;
@@ -61,6 +60,9 @@
 	font-weight: 500;
 	font-size: 18px;
 }
+.popup-overlay .resu .center {
+	text-align: center;
+}
 .popup-overlay .resu .left {
 	padding-left: 20px;
 }
@@ -84,79 +86,6 @@
 }
 .popup-overlay .message span {
 	color: rgba(0, 147, 0, 1);
-=======
-    /* Centering */
-    position: fixed;
-    top: 50%;
-    left: 50%;
-    transform: translate(-50%, -50%);
-}
-.popup-overlay .popup .close{
-    position: absolute;
-    top: 25px;
-    right: 20px;
-    cursor: pointer;
-}
-.popup-overlay .heading{
-    text-align: center;
-    font-size: 24px;
-    font-weight: 500;
-    padding: 10px 0 20px;
-    border-bottom: 1px solid #ccc;
-}
-.popup-overlay .title{
-    text-align: center;
-    font-size: 24px;
-    font-weight: 500;
-    padding: 20px 0;
-    margin-bottom: 20px;
-}
-.popup-overlay .vis{
-    text-align: center;
-}
-.popup-overlay .vis .colc{
-    font-size: 16px;
-    font-weight: 500;
-    margin-bottom: 10px;
-    display: block;
-}
-.popup-overlay .vis .colb{
-    font-size: 40px;
-    font-weight: 600;
-    display: block;
-    color: rgba(0, 147, 0, 1);
-}
-.popup-overlay .resu{
-    font-weight: 500;
-    font-size: 18px;
-}
-.popup-overlay .resu .center{
-    text-align: center;
-}
-.popup-overlay .resu .left{
-    padding-left: 20px;
-}
-.popup-overlay .resu .right{
-    padding-right: 20px;
-}
-.popup-overlay .resu span{
-    color: rgba(0, 147, 0, 1);
-}
-.popup-overlay .message{
-    text-align: center;
-    font-size: 18px;
-    font-weight: 500;
-    padding: 20px 10%;
-    line-height: 28px;
-}
-.popup-overlay .message img{
-    display: block;
-    margin: auto;
-    margin-bottom: 20px;
-}
-.popup-overlay .message span{
-    color: rgba(0, 147, 0, 1);
->>>>>>> 56520d2c
 }
 
 .cl-area .cl-in {
