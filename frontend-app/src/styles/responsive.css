--- conflicted
+++ resolved
@@ -30,7 +30,6 @@
 		display: none;
 	}
 
-<<<<<<< HEAD
 	.username {
 		position: fixed;
 		left: 10px;
@@ -178,183 +177,173 @@
 	.chart .chart-in {
 		width: 1300px;
 	}
-=======
-.username{
-    position: fixed;
-    left: 10px;
-    bottom: 10px;
-    z-index: 99;
-    display: none;
-}
-body{
-    padding-left: 0;
-    padding-top: 0;
-}
-.header{
-    position: relative;
-    margin-bottom: 20px;
-    z-index: 999;
-}
-.header .logout{
-    right: 10px;
-    bottom: 10px;
-    left: auto;
-    display: none;
-}
-.header .menuopen-bar{
-    display: block;
-}
-body.menuopen .verticle-navigation{
-    display: block;
-}
-body.menuopen .header .logout{
-    display: block;
-    padding: 0 20px 0 40px;
-}
-.header .logout span.text{
-    display: none;
-}
-body.menuopen .username{
-    display: block;
-}
-body.menuopen .menuopen-bar{
-    display: none;
-}
-body.menuopen .menuclose-bar{
-    display: block;
-}
-.col-m-full{
-    width: 100% !important;
-}
-.col-m-half{
-    width: 50% !important;
-}
-.col-mr-bottom-30{
-    margin-bottom: 30px;
-}
-.col-mr-bottom-20{
-    margin-bottom: 20px;
-}
-.col-mr-bottom-10{
-    margin-bottom: 10px;
-}
-.col-m-padding-right-0{
-    padding-right: 0;
-}
-.col-20-percent{
-    width: 50%;
-}
-.project-card .colb{
-    font-size: 11px;
-}
-.popup-overlay .popup{
-    width: 94%;
-}
-.field label.no-center-mobile{
-    text-align: left;
-}
-.project-detail{
-    padding-right: 15px;
-    padding-left: 15px;
-}
-.news-detail{
-    padding-right: 15px;
-    padding-left: 15px;
-}
-.tabular{
-    overflow-y: hidden;
-    overflow-x: auto;
-    white-space: nowrap;
-}
-.field .checkbox label span{
-    background: url(./../assets/checkbox-plain.svg) top 3px left no-repeat;
-}
-.tabular li{
-    margin-right: 40px;
-}
-.breadcrumb li{
-    line-height: 34px;
-}
-.project-detail .image{
-    margin-top: -20px;
-}
-.popup-overlay .resu .left{
-    padding-left: 0;
-}
-.popup-overlay .resu .right{
-    padding-right: 0;
-}
-.authtextslider{
-    display: none;
-}
-.auth-work{
-    position: static;
-    width: 100%;
-    padding:50px 15px 0;
-}
-.news-detail .news-name{
-    line-height: 34px;
-    margin-bottom: 0;
-}
-.text-align-left-mobile{
-    text-align: left;
+}
+body {
+	padding-left: 0;
+	padding-top: 0;
+}
+.header {
+	position: relative;
+	margin-bottom: 20px;
+	z-index: 999;
+}
+.header .logout {
+	right: 10px;
+	bottom: 10px;
+	left: auto;
+	display: none;
+}
+.header .menuopen-bar {
+	display: block;
+}
+body.menuopen .verticle-navigation {
+	display: block;
+}
+body.menuopen .header .logout {
+	display: block;
+	padding: 0 20px 0 40px;
+}
+.header .logout span.text {
+	display: none;
+}
+body.menuopen .username {
+	display: block;
+}
+body.menuopen .menuopen-bar {
+	display: none;
+}
+body.menuopen .menuclose-bar {
+	display: block;
+}
+.col-m-full {
+	width: 100% !important;
+}
+.col-m-half {
+	width: 50% !important;
+}
+.col-mr-bottom-30 {
+	margin-bottom: 30px;
+}
+.col-mr-bottom-20 {
+	margin-bottom: 20px;
+}
+.col-mr-bottom-10 {
+	margin-bottom: 10px;
+}
+.col-m-padding-right-0 {
+	padding-right: 0;
+}
+.col-20-percent {
+	width: 50%;
+}
+.project-card .colb {
+	font-size: 11px;
+}
+.popup-overlay .popup {
+	width: 94%;
+}
+.field label.no-center-mobile {
+	text-align: left;
+}
+.project-detail {
+	padding-right: 15px;
+	padding-left: 15px;
+}
+.news-detail {
+	padding-right: 15px;
+	padding-left: 15px;
+}
+.tabular {
+	overflow-y: hidden;
+	overflow-x: auto;
+	white-space: nowrap;
+}
+.field .checkbox label span {
+	background: url(./../assets/checkbox-plain.svg) top 3px left no-repeat;
+}
+.tabular li {
+	margin-right: 40px;
+}
+.breadcrumb li {
+	line-height: 34px;
+}
+.project-detail .image {
+	margin-top: -20px;
+}
+.popup-overlay .resu .left {
+	padding-left: 0;
+}
+.popup-overlay .resu .right {
+	padding-right: 0;
+}
+.authtextslider {
+	display: none;
+}
+.auth-work {
+	position: static;
+	width: 100%;
+	padding: 50px 15px 0;
+}
+.news-detail .news-name {
+	line-height: 34px;
+	margin-bottom: 0;
+}
+.text-align-left-mobile {
+	text-align: left;
 }
 .news-card .news-name {
-    line-height: 34px;
-}
-.pagignation{
-    text-align: center;
-    padding-top: 20px;
-}
-.table{
-    overflow-y: scroll;
-    padding: 0;
+	line-height: 34px;
+}
+.pagignation {
+	text-align: center;
+	padding-top: 20px;
+}
+.table {
+	overflow-y: scroll;
+	padding: 0;
 }
 .table th {
-    white-space: nowrap;
-}
-.table td{
-    white-space: nowrap;
-}
-.walletmanagement .guides.margin{
-    margin: 0;
-    display: block;
-    
-}
-.cl-area .cl-in{
-    padding:20px 15%;
-}
-.chart{
-    overflow-x: scroll;
-}
-.chart .chart-in{
-    width: 1300px;
-}
-.contract-card .content{
-    margin-bottom: 10px;
-}
-.contract{
-    padding-left: 15px;
-    padding-right: 15px;
-}
-.setting-block .action{
-    padding: 0;
-}
-.lg{
-    font-size: 20px;
-    opacity: .8;
-}
-.text-align-center-mob{
-    text-align: center;
-    width: 100%;
-    display: inline-block;
-}
-.edo .boxt.withedit{
-    width: 90%;
-}
-.setting-block .action.pdtop{
-    padding-top: 0;
-    margin-bottom: 50px;
-}
->>>>>>> 56520d2c
+	white-space: nowrap;
+}
+.table td {
+	white-space: nowrap;
+}
+.walletmanagement .guides.margin {
+	margin: 0;
+	display: block;
+}
+.cl-area .cl-in {
+	padding: 20px 15%;
+}
+.chart {
+	overflow-x: scroll;
+}
+.chart .chart-in {
+	width: 1300px;
+}
+.contract-card .content {
+	margin-bottom: 10px;
+}
+.contract {
+	padding-left: 15px;
+	padding-right: 15px;
+}
+.setting-block .action {
+	padding: 0;
+}
+.lg {
+	font-size: 20px;
+	opacity: 0.8;
+}
+.text-align-center-mob {
+	text-align: center;
+	width: 100%;
+	display: inline-block;
+}
+.edo .boxt.withedit {
+	width: 90%;
+}
+.setting-block .action.pdtop {
+	padding-top: 0;
+	margin-bottom: 50px;
 }